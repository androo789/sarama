--- conflicted
+++ resolved
@@ -723,16 +723,13 @@
 	for _, broker := range data.Brokers {
 		client.registerBroker(broker)
 	}
-<<<<<<< HEAD
 
 	client.controllerID = data.ControllerID
 
-=======
 	if allKnownMetaData {
 		client.metadata = make(map[string]map[int32]*PartitionMetadata)
 		client.cachedPartitionsResults = make(map[string][maxPartitionIndex][]int32)
 	}
->>>>>>> 102a4890
 	for _, topic := range data.Topics {
 		delete(client.metadata, topic.Name)
 		delete(client.cachedPartitionsResults, topic.Name)
